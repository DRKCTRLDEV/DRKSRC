--- conflicted
+++ resolved
@@ -862,48 +862,28 @@
         {
             "name": "FridaCodeManager",
             "bundleIdentifier": "com.sparklechan.swifty",
-<<<<<<< HEAD
             "developerName": "fridakitten",
             "subtitle": "Advanced Frida Code Management Tool",
             "localizedDescription": "FridaCodeManager is a comprehensive tool for managing and organizing Frida code projects. Features include permission management, project repair capabilities, app/project exports, multithreading support for folder navigation, file grouping, and an enhanced user interface with smooth animations.",
             "iconURL": "https://raw.githubusercontent.com/fridakitten/FridaCodeManager/main/Blueprint/FridaCodeManager.app/AppIcon.png",
             "category": "utilities",
             "screenshotURLs": [],
-=======
-            "developerName": "FridaKitten",
-            "subtitle": "Efficient Code Management Tool",
-            "localizedDescription": "FridaCodeManager offers robust project management for developers, with features for file organization, error handling, and seamless exports. Now supporting .sproj imports, it ensures organized workflow and project accessibility.",
-            "iconURL": "https://github.com/fridakitten/FridaCodeManager/blob/3706ca83c0f327787e24c1086d3116d71fb78c1c/Blueprint/FridaCodeManager.app/AppIcon.png",
-            "category": "utilities",
->>>>>>> 586316f2
             "versions": [
                 {
                     "version": "1.6",
                     "date": "",
-<<<<<<< HEAD
                     "localizedDescription": "Major update featuring refined permissions, project repair capabilities, improved exports, multithreading support, file grouping, and enhanced UI animations. Fixed issues with corrupted projects, app icons, and profile picture loading.",
                     "downloadURL": "https://github.com/YOURREPO/FridaCodeManager/releases/download/v1.6/FridaCodeManager-trollstore.tipa",
                     "size": 70557696,
-=======
-                    "localizedDescription": "Enhanced performance for TrollStore with improved file handling, animation updates, and multithreading support.",
-                    "downloadURL": "https://github.com/fridakitten/FridaCodeManager/releases/download/v1.6/FridaCodeManager-trollstore.tipa",
-                    "size": 70600,
->>>>>>> 586316f2
                     "minOSVersion": "15.0",
                     "maxOSVersion": "17.0"
                 },
                 {
                     "version": "1.5.5",
                     "date": "",
-<<<<<<< HEAD
                     "localizedDescription": "Added arm64e support. App improvements: Switched to ZipArchive, fixed SDK downloads and Home Tab typo. SeansBuild fixes: Resolved application opening issues with TrollStore helper and build system execution.",
                     "downloadURL": "https://github.com/YOURREPO/FridaCodeManager/releases/download/v1.5.5/FridaCodeManager.tipa",
                     "size": 108003328,
-=======
-                    "localizedDescription": "Added arm64e support, bug fixes, and SDK improvements. C/C++/ObjC/ObjC++ support for TrollStore.",
-                    "downloadURL": "https://github.com/fridakitten/FridaCodeManager/releases/download/v1.5.5/FridaCodeManager.tipa",
-                    "size": 103000,
->>>>>>> 586316f2
                     "minOSVersion": "15.0",
                     "maxOSVersion": "17.0"
                 }
