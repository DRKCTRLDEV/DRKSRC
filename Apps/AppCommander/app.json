--- conflicted
+++ resolved
@@ -1,5 +1,4 @@
 {
-<<<<<<< HEAD
     "gitURL/s": [
         "https://github.com/BomberFish/AppCommander",
         "https://github.com/BomberFish/AppCommander-legacy"
@@ -17,62 +16,32 @@
         "https://raw.githubusercontent.com/DRKCTRL/DRKSRC/main/Apps/AppCommander/screenshots/IMG_3.png",
         "https://raw.githubusercontent.com/DRKCTRL/DRKSRC/main/Apps/AppCommander/screenshots/IMG_4.png"
     ],
-    "versions": [],
+    "versions": [
+        {
+            "version": "2.0.0-p1",
+            "date": "2023-12-25",
+            "size": 2756390,
+            "url": "https://github.com/BomberFish/AppCommander/releases/download/v2.0.0-p1/AppCommander.tipa"
+        },
+        {
+            "version": "1.0.0",
+            "date": "2023-07-12",
+            "size": 16030736,
+            "url": "https://github.com/BomberFish/AppCommander-legacy/releases/download/v1.0.0/AppCommander_v1.0.0.ipa"
+        },
+        {
+            "version": "1.0.0_publicbeta1",
+            "date": "2023-07-01",
+            "size": 15941020,
+            "url": "https://github.com/BomberFish/AppCommander-legacy/releases/download/v1.0.0_publicbeta1/AppCommander-v1.0.0_publicbeta1.ipa"
+        },
+        {
+            "version": "0.1-beta.3",
+            "date": "2023-04-13",
+            "size": 5435252,
+            "url": "https://github.com/BomberFish/AppCommander-legacy/releases/download/v0.1-beta.3/AppCommander.0.1.Beta.3.ipa"
+        }
+    ],
     "scarletDebs": [],
-    "scarletBackup": true,
-    "permissions": {
-        "entitlements": {},
-        "privacy": {}
-    }
-=======
-  "gitURL/s": [
-    "https://github.com/BomberFish/AppCommander",
-    "https://github.com/BomberFish/AppCommander-legacy"
-  ],
-  "name": "AppCommander",
-  "bundleID": "ca.bomberfish.AppCommander",
-  "devName": "BomberFish, f1shy-dev",
-  "subtitle": "Swiss Army Knife for iPhone Apps (iOS 14.0-17.0)",
-  "description": "AppCommander is a powerful iOS utility for app management and system customization. Features include App Manager, Home Screen sorting, and system tweaks. Supports iOS 14.0-17.0.",
-  "category": "utilities",
-  "icon": "https://raw.githubusercontent.com/DRKCTRL/DRKSRC/main/Apps/AppCommander/icon.png",
-  "screenshots": [
-    "https://raw.githubusercontent.com/DRKCTRL/DRKSRC/main/Apps/AppCommander/screenshots/IMG_1.png",
-    "https://raw.githubusercontent.com/DRKCTRL/DRKSRC/main/Apps/AppCommander/screenshots/IMG_2.png",
-    "https://raw.githubusercontent.com/DRKCTRL/DRKSRC/main/Apps/AppCommander/screenshots/IMG_3.png",
-    "https://raw.githubusercontent.com/DRKCTRL/DRKSRC/main/Apps/AppCommander/screenshots/IMG_4.png"
-  ],
-  "versions": [
-    {
-      "version": "2.0.0-p1",
-      "date": "2023-12-25",
-      "size": 2756390,
-      "url": "https://github.com/BomberFish/AppCommander/releases/download/v2.0.0-p1/AppCommander.tipa"
-    },
-    {
-      "version": "1.0.0",
-      "date": "2023-07-12",
-      "size": 16030736,
-      "url": "https://github.com/BomberFish/AppCommander-legacy/releases/download/v1.0.0/AppCommander_v1.0.0.ipa"
-    },
-    {
-      "version": "1.0.0_publicbeta1",
-      "date": "2023-07-01",
-      "size": 15941020,
-      "url": "https://github.com/BomberFish/AppCommander-legacy/releases/download/v1.0.0_publicbeta1/AppCommander-v1.0.0_publicbeta1.ipa"
-    },
-    {
-      "version": "0.1-beta.3",
-      "date": "2023-04-13",
-      "size": 5435252,
-      "url": "https://github.com/BomberFish/AppCommander-legacy/releases/download/v0.1-beta.3/AppCommander.0.1.Beta.3.ipa"
-    }
-  ],
-  "scarletDebs": [],
-  "scarletBackup": true,
-  "permissions": {
-    "entitlements": {},
-    "privacy": {}
-  }
->>>>>>> d2658ac0
+    "scarletBackup": true
 }